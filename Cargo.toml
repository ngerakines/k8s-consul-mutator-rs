[package]
name = "k8s-consul-mutator-rs"
description = "A mutating webhook that writes consul key checksums to resoures."
version = "0.1.0"
edition = "2021"
authors = ["Nick Gerakines <nick.gerakines@gmail.com>"]
readme = "README.md"
repository = "https://github.com/ngerakines/k8s-consul-mutator-rs"
homepage = "https://github.com/ngerakines/k8s-consul-mutator-rs"
license = "MIT"
publish = false
build = "build.rs"
keywords = ["kubernetes", "consul"]

[features]
default = ["sha256", "md5"]
sha256 = ["dep:sha2"]
md5 = ["dep:md5"]

[dependencies]
anyhow = { version = "1.0.66", features = ["backtrace"] }
async-trait = {version = "0.1"}
<<<<<<< HEAD
axum = "0.6.7"
axum-server = {version = "0.4.4", features = ["tls-rustls"]}
=======
axum = "0.6.6"
axum-server = {version = "0.4.5", features = ["tls-rustls"]}
>>>>>>> 0f469189
backoff = "0.4.0"
chrono = {version = "0.4.23",  default-features = false, features = ["clock"]}
consulrs = { git = "https://github.com/ngerakines/consulrs.git", rev = "b7c5d6dc9e8edb893fe59a2d54ac328d141d3f0b" }
derive_builder = "0.12.0"
futures-util = "0.3.17"
futures = "0.3.26"
json-patch = "0.3.0"
k8s-openapi = { version = "0.17.0", features = ["v1_26"] }
kube = { version = "0.78.0", default-features = false, features = ["admission", "rustls-tls", "client", "runtime"] }
md5 = {version = "0.7.0", optional = true}
parking_lot = "0.12"
rand = "0.8"
serde = { version = "1", features = ["derive"] }
serde_json = { version = "1.0.89" }
sha2 = {version = "0.10.6", optional = true}
tokio = { version = "1", features = ["full"] }
tokio-tasker = "1.2.0"
tower = { version = "0.4" }
tower-http = { version = "0.3", features = ["trace"] }
tracing = { version = "0.1", features = ["log"] }
tracing-subscriber = { version = "0.3", features = ["env-filter"] }

[dev-dependencies]
axum-test-helper =  { git = "https://github.com/ngerakines/axum-test-helper.git", rev = "7cd729f049c3780960e0765043acb8386e1ba15f" }

[profile.release]
lto = true
strip = true<|MERGE_RESOLUTION|>--- conflicted
+++ resolved
@@ -20,13 +20,8 @@
 [dependencies]
 anyhow = { version = "1.0.66", features = ["backtrace"] }
 async-trait = {version = "0.1"}
-<<<<<<< HEAD
 axum = "0.6.7"
-axum-server = {version = "0.4.4", features = ["tls-rustls"]}
-=======
-axum = "0.6.6"
 axum-server = {version = "0.4.5", features = ["tls-rustls"]}
->>>>>>> 0f469189
 backoff = "0.4.0"
 chrono = {version = "0.4.23",  default-features = false, features = ["clock"]}
 consulrs = { git = "https://github.com/ngerakines/consulrs.git", rev = "b7c5d6dc9e8edb893fe59a2d54ac328d141d3f0b" }
