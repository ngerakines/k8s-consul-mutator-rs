[package]
name = "k8s-consul-mutator-rs"
description = "A mutating webhook that writes consul key checksums to resoures."
version = "0.1.0"
edition = "2021"
authors = ["Nick Gerakines <nick.gerakines@gmail.com>"]
readme = "README.md"
repository = "https://github.com/ngerakines/k8s-consul-mutator-rs"
homepage = "https://github.com/ngerakines/k8s-consul-mutator-rs"
license = "MIT"
publish = false
build = "build.rs"
keywords = ["kubernetes", "consul"]

[features]
default = ["checksums", "v1_26"]
checksums = ["sha256", "md5"]
sha256 = ["dep:sha2"]
md5 = ["dep:md5"]
v1_26 = ["k8s-openapi/v1_26"]
v1_25 = ["k8s-openapi/v1_25"]
v1_24 = ["k8s-openapi/v1_24"]
v1_23 = ["k8s-openapi/v1_23"]
v1_22 = ["k8s-openapi/v1_22"]
v1_21 = ["k8s-openapi/v1_21"]
v1_20 = ["k8s-openapi/v1_20"]

[dependencies]
anyhow = { version = "1.0.70", features = ["backtrace"] }
async-trait = {version = "0.1"}
axum = "0.6.7"
axum-server = {version = "0.4.7", features = ["tls-rustls"]}
backoff = "0.4.0"
chrono = {version = "0.4.24",  default-features = false, features = ["clock"]}
consulrs = { git = "https://github.com/ngerakines/consulrs.git", rev = "b7c5d6dc9e8edb893fe59a2d54ac328d141d3f0b" }
derive_builder = "0.12.0"
<<<<<<< HEAD
futures-util = "0.3.27"
futures = "0.3.28"
=======
futures-util = "0.3.28"
futures = "0.3.27"
>>>>>>> 380bf334
json-patch = "0.3.0"
k8s-openapi = { version = "0.17.0", default-features = false, features = ["api"] }
kube = { version = "0.80.0", default-features = false, features = ["admission", "rustls-tls", "client", "runtime"] }
md5 = {version = "0.7.0", optional = true}
parking_lot = "0.12"
rand = "0.8"
serde = { version = "1", features = ["derive"] }
serde_json = { version = "1.0.94" }
sha2 = {version = "0.10.6", optional = true}
tokio = { version = "1", features = ["full"] }
tokio-tasker = "1.2.0"
tower = { version = "0.4" }
tower-http = { version = "0.4", features = ["trace"] }
tracing = { version = "0.1", features = ["log"] }
tracing-subscriber = { version = "0.3", features = ["env-filter"] }

[dev-dependencies]
axum-test-helper =  { git = "https://github.com/ngerakines/axum-test-helper.git", rev = "7cd729f049c3780960e0765043acb8386e1ba15f" }

[profile.release]
lto = true
strip = true<|MERGE_RESOLUTION|>--- conflicted
+++ resolved
@@ -34,13 +34,8 @@
 chrono = {version = "0.4.24",  default-features = false, features = ["clock"]}
 consulrs = { git = "https://github.com/ngerakines/consulrs.git", rev = "b7c5d6dc9e8edb893fe59a2d54ac328d141d3f0b" }
 derive_builder = "0.12.0"
-<<<<<<< HEAD
-futures-util = "0.3.27"
+futures-util = "0.3.28"
 futures = "0.3.28"
-=======
-futures-util = "0.3.28"
-futures = "0.3.27"
->>>>>>> 380bf334
 json-patch = "0.3.0"
 k8s-openapi = { version = "0.17.0", default-features = false, features = ["api"] }
 kube = { version = "0.80.0", default-features = false, features = ["admission", "rustls-tls", "client", "runtime"] }
